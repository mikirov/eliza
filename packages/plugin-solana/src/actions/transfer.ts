--- conflicted
+++ resolved
@@ -130,89 +130,14 @@
         }
 
         try {
-<<<<<<< HEAD
-=======
-            const { keypair: senderKeypair } = await getWalletKey(
-                runtime,
-                true
-            );
-
-            const connection = new Connection(settings.SOLANA_RPC_URL!);
->>>>>>> d55c86c9
 
             const mintPubkey = new PublicKey(content.tokenAddress);
             const recipientPubkey = new PublicKey(content.recipient);
 
-<<<<<<< HEAD
-=======
-            // Get decimals (simplest way)
-            const mintInfo = await connection.getParsedAccountInfo(mintPubkey);
-            const decimals =
-                (mintInfo.value?.data as any)?.parsed?.info?.decimals ?? 9;
-
-            // Adjust amount with decimals
-            const adjustedAmount = BigInt(
-                Number(content.amount) * Math.pow(10, decimals)
-            );
-            elizaLogger.log(
-                `Transferring: ${content.amount} tokens (${adjustedAmount} base units)`
-            );
-
-            // Rest of the existing working code...
-            const senderATA = getAssociatedTokenAddressSync(
-                mintPubkey,
-                senderKeypair.publicKey
-            );
-            const recipientATA = getAssociatedTokenAddressSync(
-                mintPubkey,
-                recipientPubkey
-            );
-
-            const instructions = [];
-
-            const recipientATAInfo =
-                await connection.getAccountInfo(recipientATA);
-            if (!recipientATAInfo) {
-                const { createAssociatedTokenAccountInstruction } =
-                    await import("@solana/spl-token");
-                instructions.push(
-                    createAssociatedTokenAccountInstruction(
-                        senderKeypair.publicKey,
-                        recipientATA,
-                        recipientPubkey,
-                        mintPubkey
-                    )
-                );
-            }
-
-            instructions.push(
-                createTransferInstruction(
-                    senderATA,
-                    recipientATA,
-                    senderKeypair.publicKey,
-                    adjustedAmount
-                )
-            );
-
-            // Create and sign versioned transaction
-            const messageV0 = new TransactionMessage({
-                payerKey: senderKeypair.publicKey,
-                recentBlockhash: (await connection.getLatestBlockhash())
-                    .blockhash,
-                instructions,
-            }).compileToV0Message();
-
-            const transaction = new VersionedTransaction(messageV0);
-            transaction.sign([senderKeypair]);
->>>>>>> d55c86c9
 
             const txId = await sak.transfer(recipientPubkey, Number(content.amount), mintPubkey)
 
-<<<<<<< HEAD
             console.log("Transfer successful:", txId);
-=======
-            elizaLogger.log("Transfer successful:", signature);
->>>>>>> d55c86c9
 
             if (callback) {
                 callback({
