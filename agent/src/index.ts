import { PostgresDatabaseAdapter } from "@elizaos/adapter-postgres";
import { RedisClient } from "@elizaos/adapter-redis";
import { SqliteDatabaseAdapter } from "@elizaos/adapter-sqlite";
import { AutoClientInterface } from "@elizaos/client-auto";
import { DiscordClientInterface } from "@elizaos/client-discord";
import { FarcasterAgentClient } from "@elizaos/client-farcaster";
import { LensAgentClient } from "@elizaos/client-lens";
import { SlackClientInterface } from "@elizaos/client-slack";
import { TelegramClientInterface } from "@elizaos/client-telegram";
import { TwitterClientInterface } from "@elizaos/client-twitter";
// import { ReclaimAdapter } from "@elizaos/plugin-reclaim";
import {
    AgentRuntime,
    CacheManager,
    CacheStore,
    Character,
    Client,
    Clients,
    DbCacheAdapter,
    defaultCharacter,
    elizaLogger,
    FsCacheAdapter,
    IAgentRuntime,
    ICacheManager,
    IDatabaseAdapter,
    IDatabaseCacheAdapter,
    ModelProviderName,
    settings,
    stringToUuid,
    validateCharacterConfig,
} from "@elizaos/core";
import { zgPlugin } from "@elizaos/plugin-0g";
import { bootstrapPlugin } from "@elizaos/plugin-bootstrap";
import createGoatPlugin from "@elizaos/plugin-goat";
// import { intifacePlugin } from "@elizaos/plugin-intiface";
import { genLayerPlugin } from "@elizaos/plugin-genlayer";
import { DirectClient } from "@elizaos/client-direct";
import { ThreeDGenerationPlugin } from "@elizaos/plugin-3d-generation";
import { abstractPlugin } from "@elizaos/plugin-abstract";
import { aptosPlugin } from "@elizaos/plugin-aptos";
import { avalanchePlugin } from "@elizaos/plugin-avalanche";
import {
    advancedTradePlugin,
    coinbaseCommercePlugin,
    coinbaseMassPaymentsPlugin,
    tokenContractPlugin,
    tradePlugin,
    webhookPlugin,
} from "@elizaos/plugin-coinbase";
import { confluxPlugin } from "@elizaos/plugin-conflux";
import { cronosZkEVMPlugin } from "@elizaos/plugin-cronoszkevm";
import { echoChambersPlugin } from "@elizaos/plugin-echochambers";
import { evmPlugin } from "@elizaos/plugin-evm";
import { flowPlugin } from "@elizaos/plugin-flow";
import { fuelPlugin } from "@elizaos/plugin-fuel";
import { imageGenerationPlugin } from "@elizaos/plugin-image-generation";
import { multiversxPlugin } from "@elizaos/plugin-multiversx";
import { nearPlugin } from "@elizaos/plugin-near";
import { nftGenerationPlugin } from "@elizaos/plugin-nft-generation";
import { createNodePlugin } from "@elizaos/plugin-node";
import { solanaPlugin } from "@elizaos/plugin-solana";
import { storyPlugin } from "@elizaos/plugin-story";
import { suiPlugin } from "@elizaos/plugin-sui";
import { TEEMode, teePlugin } from "@elizaos/plugin-tee";
import { teeMarlinPlugin } from "@elizaos/plugin-tee-marlin";
import { tonPlugin } from "@elizaos/plugin-ton";
import { webSearchPlugin } from "@elizaos/plugin-web-search";
import { stargazePlugin } from "@elizaos/plugin-stargaze";
import { zksyncEraPlugin } from "@elizaos/plugin-zksync-era";
<<<<<<< HEAD
import { cronosZkEVMPlugin } from "@elizaos/plugin-cronoszkevm";
import { abstractPlugin } from "@elizaos/plugin-abstract";
import { avalanchePlugin } from "@elizaos/plugin-avalanche";
import { raggraphPlugin } from "@elizaos/plugin-raggraph";
=======
import { availPlugin } from "@elizaos/plugin-avail";
import { openWeatherPlugin } from "@elizaos/plugin-open-weather";
>>>>>>> 12ead173
import Database from "better-sqlite3";
import fs from "fs";
import net from "net";
import path from "path";
import { fileURLToPath } from "url";
import yargs from "yargs";

const __filename = fileURLToPath(import.meta.url); // get the resolved path to the file
const __dirname = path.dirname(__filename); // get the name of the directory

export const wait = (minTime: number = 1000, maxTime: number = 3000) => {
    const waitTime =
        Math.floor(Math.random() * (maxTime - minTime + 1)) + minTime;
    return new Promise((resolve) => setTimeout(resolve, waitTime));
};

const logFetch = async (url: string, options: any) => {
    elizaLogger.debug(`Fetching ${url}`);
    // Disabled to avoid disclosure of sensitive information such as API keys
    // elizaLogger.debug(JSON.stringify(options, null, 2));
    return fetch(url, options);
};

export function parseArguments(): {
    character?: string;
    characters?: string;
} {
    try {
        return yargs(process.argv.slice(3))
            .option("character", {
                type: "string",
                description: "Path to the character JSON file",
            })
            .option("characters", {
                type: "string",
                description:
                    "Comma separated list of paths to character JSON files",
            })
            .parseSync();
    } catch (error) {
        elizaLogger.error("Error parsing arguments:", error);
        return {};
    }
}

function tryLoadFile(filePath: string): string | null {
    try {
        return fs.readFileSync(filePath, "utf8");
    } catch (e) {
        return null;
    }
}

function isAllStrings(arr: unknown[]): boolean {
    return Array.isArray(arr) && arr.every((item) => typeof item === "string");
}

export async function loadCharacters(
    charactersArg: string
): Promise<Character[]> {
    let characterPaths = charactersArg
        ?.split(",")
        .map((filePath) => filePath.trim());
    const loadedCharacters: Character[] = [];

    if (characterPaths?.length > 0) {
        for (const characterPath of characterPaths) {
            let content: string | null = null;
            let resolvedPath = "";

            // Try different path resolutions in order
            const pathsToTry = [
                characterPath, // exact path as specified
                path.resolve(process.cwd(), characterPath), // relative to cwd
                path.resolve(process.cwd(), "agent", characterPath), // Add this
                path.resolve(__dirname, characterPath), // relative to current script
                path.resolve(
                    __dirname,
                    "characters",
                    path.basename(characterPath)
                ), // relative to agent/characters
                path.resolve(
                    __dirname,
                    "../characters",
                    path.basename(characterPath)
                ), // relative to characters dir from agent
                path.resolve(
                    __dirname,
                    "../../characters",
                    path.basename(characterPath)
                ), // relative to project root characters dir
            ];

            elizaLogger.info(
                "Trying paths:",
                pathsToTry.map((p) => ({
                    path: p,
                    exists: fs.existsSync(p),
                }))
            );

            for (const tryPath of pathsToTry) {
                content = tryLoadFile(tryPath);
                if (content !== null) {
                    resolvedPath = tryPath;
                    break;
                }
            }

            if (content === null) {
                elizaLogger.error(
                    `Error loading character from ${characterPath}: File not found in any of the expected locations`
                );
                elizaLogger.error("Tried the following paths:");
                pathsToTry.forEach((p) => elizaLogger.error(` - ${p}`));
                process.exit(1);
            }

            try {
                const character = JSON.parse(content);
                validateCharacterConfig(character);

                // .id isn't really valid
                const characterId = character.id || character.name;
                const characterPrefix = `CHARACTER.${characterId.toUpperCase().replace(/ /g, "_")}.`;

                const characterSettings = Object.entries(process.env)
                    .filter(([key]) => key.startsWith(characterPrefix))
                    .reduce((settings, [key, value]) => {
                        const settingKey = key.slice(characterPrefix.length);
                        return { ...settings, [settingKey]: value };
                    }, {});

                if (Object.keys(characterSettings).length > 0) {
                    character.settings = character.settings || {};
                    character.settings.secrets = {
                        ...characterSettings,
                        ...character.settings.secrets,
                    };
                }

                // Handle plugins
                if (isAllStrings(character.plugins)) {
                    elizaLogger.info("Plugins are: ", character.plugins);
                    const importedPlugins = await Promise.all(
                        character.plugins.map(async (plugin) => {
                            const importedPlugin = await import(plugin);
                            return importedPlugin.default;
                        })
                    );
                    character.plugins = importedPlugins;
                }

                loadedCharacters.push(character);
                elizaLogger.info(
                    `Successfully loaded character from: ${resolvedPath}`
                );
            } catch (e) {
                elizaLogger.error(
                    `Error parsing character from ${resolvedPath}: ${e}`
                );
                process.exit(1);
            }
        }
    }

    if (loadedCharacters.length === 0) {
        elizaLogger.info("No characters found, using default character");
        loadedCharacters.push(defaultCharacter);
    }

    return loadedCharacters;
}

export function getTokenForProvider(
    provider: ModelProviderName,
    character: Character
): string | undefined {
    switch (provider) {
        // no key needed for llama_local or gaianet
        case ModelProviderName.LLAMALOCAL:
            return "";
        case ModelProviderName.OLLAMA:
            return "";
        case ModelProviderName.GAIANET:
            return "";
        case ModelProviderName.OPENAI:
            return (
                character.settings?.secrets?.OPENAI_API_KEY ||
                settings.OPENAI_API_KEY
            );
        case ModelProviderName.ETERNALAI:
            return (
                character.settings?.secrets?.ETERNALAI_API_KEY ||
                settings.ETERNALAI_API_KEY
            );
        case ModelProviderName.LLAMACLOUD:
        case ModelProviderName.TOGETHER:
            return (
                character.settings?.secrets?.LLAMACLOUD_API_KEY ||
                settings.LLAMACLOUD_API_KEY ||
                character.settings?.secrets?.TOGETHER_API_KEY ||
                settings.TOGETHER_API_KEY ||
                character.settings?.secrets?.XAI_API_KEY ||
                settings.XAI_API_KEY ||
                character.settings?.secrets?.OPENAI_API_KEY ||
                settings.OPENAI_API_KEY
            );
        case ModelProviderName.CLAUDE_VERTEX:
        case ModelProviderName.ANTHROPIC:
            return (
                character.settings?.secrets?.ANTHROPIC_API_KEY ||
                character.settings?.secrets?.CLAUDE_API_KEY ||
                settings.ANTHROPIC_API_KEY ||
                settings.CLAUDE_API_KEY
            );
        case ModelProviderName.REDPILL:
            return (
                character.settings?.secrets?.REDPILL_API_KEY ||
                settings.REDPILL_API_KEY
            );
        case ModelProviderName.OPENROUTER:
            return (
                character.settings?.secrets?.OPENROUTER ||
                settings.OPENROUTER_API_KEY
            );
        case ModelProviderName.GROK:
            return (
                character.settings?.secrets?.GROK_API_KEY ||
                settings.GROK_API_KEY
            );
        case ModelProviderName.HEURIST:
            return (
                character.settings?.secrets?.HEURIST_API_KEY ||
                settings.HEURIST_API_KEY
            );
        case ModelProviderName.GROQ:
            return (
                character.settings?.secrets?.GROQ_API_KEY ||
                settings.GROQ_API_KEY
            );
        case ModelProviderName.GALADRIEL:
            return (
                character.settings?.secrets?.GALADRIEL_API_KEY ||
                settings.GALADRIEL_API_KEY
            );
        case ModelProviderName.FAL:
            return (
                character.settings?.secrets?.FAL_API_KEY || settings.FAL_API_KEY
            );
        case ModelProviderName.ALI_BAILIAN:
            return (
                character.settings?.secrets?.ALI_BAILIAN_API_KEY ||
                settings.ALI_BAILIAN_API_KEY
            );
        case ModelProviderName.VOLENGINE:
            return (
                character.settings?.secrets?.VOLENGINE_API_KEY ||
                settings.VOLENGINE_API_KEY
            );
        case ModelProviderName.NANOGPT:
            return (
                character.settings?.secrets?.NANOGPT_API_KEY ||
                settings.NANOGPT_API_KEY
            );
        case ModelProviderName.HYPERBOLIC:
            return (
                character.settings?.secrets?.HYPERBOLIC_API_KEY ||
                settings.HYPERBOLIC_API_KEY
            );
        case ModelProviderName.VENICE:
            return (
                character.settings?.secrets?.VENICE_API_KEY ||
                settings.VENICE_API_KEY
            );
        case ModelProviderName.AKASH_CHAT_API:
            return (
                character.settings?.secrets?.AKASH_CHAT_API_KEY ||
                settings.AKASH_CHAT_API_KEY
            );
        case ModelProviderName.GOOGLE:
            return (
                character.settings?.secrets?.GOOGLE_GENERATIVE_AI_API_KEY ||
                settings.GOOGLE_GENERATIVE_AI_API_KEY
            );
        case ModelProviderName.INFERA:
            return (
                character.settings?.secrets?.INFERA_API_KEY ||
                settings.INFERA_API_KEY
            );
        default:
            const errorMessage = `Failed to get token - unsupported model provider: ${provider}`;
            elizaLogger.error(errorMessage);
            throw new Error(errorMessage);
    }
}

function initializeDatabase(dataDir: string) {
    if (process.env.POSTGRES_URL) {
        elizaLogger.info("Initializing PostgreSQL connection...");
        const db = new PostgresDatabaseAdapter({
            connectionString: process.env.POSTGRES_URL,
            parseInputs: true,
        });

        // Test the connection
        db.init()
            .then(() => {
                elizaLogger.success(
                    "Successfully connected to PostgreSQL database"
                );
            })
            .catch((error) => {
                elizaLogger.error("Failed to connect to PostgreSQL:", error);
            });

        return db;
    } else {
        const filePath =
            process.env.SQLITE_FILE ?? path.resolve(dataDir, "db.sqlite");
        // ":memory:";
        const db = new SqliteDatabaseAdapter(new Database(filePath));
        return db;
    }
}

// also adds plugins from character file into the runtime
export async function initializeClients(
    character: Character,
    runtime: IAgentRuntime
) {
    // each client can only register once
    // and if we want two we can explicitly support it
    const clients: Record<string, any> = {};
    const clientTypes: string[] =
        character.clients?.map((str) => str.toLowerCase()) || [];
    elizaLogger.log("initializeClients", clientTypes, "for", character.name);

    if (clientTypes.includes(Clients.DIRECT)) {
        const autoClient = await AutoClientInterface.start(runtime);
        if (autoClient) clients.auto = autoClient;
    }

    if (clientTypes.includes(Clients.DISCORD)) {
        const discordClient = await DiscordClientInterface.start(runtime);
        if (discordClient) clients.discord = discordClient;
    }

    if (clientTypes.includes(Clients.TELEGRAM)) {
        const telegramClient = await TelegramClientInterface.start(runtime);
        if (telegramClient) clients.telegram = telegramClient;
    }

    if (clientTypes.includes(Clients.TWITTER)) {
        const twitterClient = await TwitterClientInterface.start(runtime);
        if (twitterClient) {
            clients.twitter = twitterClient;
        }
    }

    if (clientTypes.includes(Clients.FARCASTER)) {
        // why is this one different :(
        const farcasterClient = new FarcasterAgentClient(runtime);
        if (farcasterClient) {
            farcasterClient.start();
            clients.farcaster = farcasterClient;
        }
    }
    if (clientTypes.includes("lens")) {
        const lensClient = new LensAgentClient(runtime);
        lensClient.start();
        clients.lens = lensClient;
    }

    elizaLogger.log("client keys", Object.keys(clients));

    // TODO: Add Slack client to the list
    // Initialize clients as an object

    if (clientTypes.includes("slack")) {
        const slackClient = await SlackClientInterface.start(runtime);
        if (slackClient) clients.slack = slackClient; // Use object property instead of push
    }

    function determineClientType(client: Client): string {
        // Check if client has a direct type identifier
        if ("type" in client) {
            return (client as any).type;
        }

        // Check constructor name
        const constructorName = client.constructor?.name;
        if (constructorName && !constructorName.includes("Object")) {
            return constructorName.toLowerCase().replace("client", "");
        }

        // Fallback: Generate a unique identifier
        return `client_${Date.now()}`;
    }

    if (character.plugins?.length > 0) {
        for (const plugin of character.plugins) {
            if (plugin.clients) {
                for (const client of plugin.clients) {
                    const startedClient = await client.start(runtime);
                    const clientType = determineClientType(client);
                    elizaLogger.debug(
                        `Initializing client of type: ${clientType}`
                    );
                    clients[clientType] = startedClient;
                }
            }
        }
    }

    return clients;
}

function getSecret(character: Character, secret: string) {
    return character.settings?.secrets?.[secret] || process.env[secret];
}

let nodePlugin: any | undefined;

export async function createAgent(
    character: Character,
    db: IDatabaseAdapter,
    cache: ICacheManager,
    token: string
): Promise<AgentRuntime> {
    elizaLogger.success(
        elizaLogger.successesTitle,
        "Creating runtime for character",
        character.name
    );

    nodePlugin ??= createNodePlugin();

    const teeMode = getSecret(character, "TEE_MODE") || "OFF";
    const walletSecretSalt = getSecret(character, "WALLET_SECRET_SALT");

    // Validate TEE configuration
    if (teeMode !== TEEMode.OFF && !walletSecretSalt) {
        elizaLogger.error(
            "WALLET_SECRET_SALT required when TEE_MODE is enabled"
        );
        throw new Error("Invalid TEE configuration");
    }

    let goatPlugin: any | undefined;

    if (getSecret(character, "EVM_PRIVATE_KEY")) {
        goatPlugin = await createGoatPlugin((secret) =>
            getSecret(character, secret)
        );
    }

    // Initialize Reclaim adapter if environment variables are present
    // let verifiableInferenceAdapter;
    // if (
    //     process.env.RECLAIM_APP_ID &&
    //     process.env.RECLAIM_APP_SECRET &&
    //     process.env.VERIFIABLE_INFERENCE_ENABLED === "true"
    // ) {
    //     verifiableInferenceAdapter = new ReclaimAdapter({
    //         appId: process.env.RECLAIM_APP_ID,
    //         appSecret: process.env.RECLAIM_APP_SECRET,
    //         modelProvider: character.modelProvider,
    //         token,
    //     });
    //     elizaLogger.log("Verifiable inference adapter initialized");
    // }

    return new AgentRuntime({
        databaseAdapter: db,
        token,
        modelProvider: character.modelProvider,
        evaluators: [],
        character,
        // character.plugins are handled when clients are added
        plugins: [
            bootstrapPlugin,
            getSecret(character, "CONFLUX_CORE_PRIVATE_KEY")
                ? confluxPlugin
                : null,
            nodePlugin,
            getSecret(character, "TAVILY_API_KEY") ? webSearchPlugin : null,
            getSecret(character, "SOLANA_PUBLIC_KEY") ||
            (getSecret(character, "WALLET_PUBLIC_KEY") &&
                !getSecret(character, "WALLET_PUBLIC_KEY")?.startsWith("0x"))
                ? solanaPlugin
                : null,
            (getSecret(character, "NEAR_ADDRESS") ||
                getSecret(character, "NEAR_WALLET_PUBLIC_KEY")) &&
            getSecret(character, "NEAR_WALLET_SECRET_KEY")
                ? nearPlugin
                : null,
            getSecret(character, "EVM_PUBLIC_KEY") ||
            (getSecret(character, "WALLET_PUBLIC_KEY") &&
                getSecret(character, "WALLET_PUBLIC_KEY")?.startsWith("0x"))
                ? evmPlugin
                : null,
            (getSecret(character, "SOLANA_PUBLIC_KEY") ||
                (getSecret(character, "WALLET_PUBLIC_KEY") &&
                    !getSecret(character, "WALLET_PUBLIC_KEY")?.startsWith(
                        "0x"
                    ))) &&
            getSecret(character, "SOLANA_ADMIN_PUBLIC_KEY") &&
            getSecret(character, "SOLANA_PRIVATE_KEY") &&
            getSecret(character, "SOLANA_ADMIN_PRIVATE_KEY")
                ? nftGenerationPlugin
                : null,
            getSecret(character, "ZEROG_PRIVATE_KEY") ? zgPlugin : null,
            getSecret(character, "COINBASE_COMMERCE_KEY")
                ? coinbaseCommercePlugin
                : null,
            getSecret(character, "FAL_API_KEY") ||
            getSecret(character, "OPENAI_API_KEY") ||
            getSecret(character, "VENICE_API_KEY") ||
            getSecret(character, "HEURIST_API_KEY") ||
            getSecret(character, "LIVEPEER_GATEWAY_URL")
                ? imageGenerationPlugin
                : null,
            getSecret(character, "FAL_API_KEY") ? ThreeDGenerationPlugin : null,
            ...(getSecret(character, "COINBASE_API_KEY") &&
            getSecret(character, "COINBASE_PRIVATE_KEY")
                ? [
                      coinbaseMassPaymentsPlugin,
                      tradePlugin,
                      tokenContractPlugin,
                      advancedTradePlugin,
                  ]
                : []),
            ...(teeMode !== TEEMode.OFF && walletSecretSalt ? [teePlugin] : []),
            getSecret(character, "COINBASE_API_KEY") &&
            getSecret(character, "COINBASE_PRIVATE_KEY") &&
            getSecret(character, "COINBASE_NOTIFICATION_URI")
                ? webhookPlugin
                : null,
            goatPlugin,
            getSecret(character, "ABSTRACT_PRIVATE_KEY")
                ? abstractPlugin
                : null,
            getSecret(character, "FLOW_ADDRESS") &&
            getSecret(character, "FLOW_PRIVATE_KEY")
                ? flowPlugin
                : null,
            getSecret(character, "APTOS_PRIVATE_KEY") ? aptosPlugin : null,
            getSecret(character, "MVX_PRIVATE_KEY") ? multiversxPlugin : null,
            getSecret(character, "ZKSYNC_PRIVATE_KEY") ? zksyncEraPlugin : null,
            getSecret(character, "CRONOSZKEVM_PRIVATE_KEY")
                ? cronosZkEVMPlugin
                : null,
            getSecret(character, "TEE_MARLIN") ? teeMarlinPlugin : null,
            getSecret(character, "TON_PRIVATE_KEY") ? tonPlugin : null,
            getSecret(character, "SUI_PRIVATE_KEY") ? suiPlugin : null,
            getSecret(character, "STORY_PRIVATE_KEY") ? storyPlugin : null,
            getSecret(character, "FUEL_PRIVATE_KEY") ? fuelPlugin : null,
            getSecret(character, "AVALANCHE_PRIVATE_KEY")
                ? avalanchePlugin
                : null,
<<<<<<< HEAD
            getSecret(character, "NEO4J_URI") &&
            getSecret(character, "NEO4J_USER") &&
            getSecret(character, "NEO4J_PASSWORD")
                ? raggraphPlugin
=======
            getSecret(character, "ECHOCHAMBERS_API_URL") &&
            getSecret(character, "ECHOCHAMBERS_API_KEY")
                ? echoChambersPlugin
                : null,
            getSecret(character, "STARGAZE_ENDPOINT") ? stargazePlugin : null,
            getSecret(character, "GENLAYER_PRIVATE_KEY")
                ? genLayerPlugin
                : null,
            getSecret(character, "AVAIL_SEED") ? availPlugin : null,
            getSecret(character, "AVAIL_APP_ID") ? availPlugin : null,
            getSecret(character, "OPEN_WEATHER_API_KEY")
                ? openWeatherPlugin
>>>>>>> 12ead173
                : null,
        ].filter(Boolean),
        providers: [],
        actions: [],
        services: [],
        managers: [],
        cacheManager: cache,
        fetch: logFetch,
        // verifiableInferenceAdapter,
    });
}

function initializeFsCache(baseDir: string, character: Character) {
    if (!character?.id) {
        throw new Error(
            "initializeFsCache requires id to be set in character definition"
        );
    }
    const cacheDir = path.resolve(baseDir, character.id, "cache");

    const cache = new CacheManager(new FsCacheAdapter(cacheDir));
    return cache;
}

function initializeDbCache(character: Character, db: IDatabaseCacheAdapter) {
    if (!character?.id) {
        throw new Error(
            "initializeFsCache requires id to be set in character definition"
        );
    }
    const cache = new CacheManager(new DbCacheAdapter(db, character.id));
    return cache;
}

function initializeCache(
    cacheStore: string,
    character: Character,
    baseDir?: string,
    db?: IDatabaseCacheAdapter
) {
    switch (cacheStore) {
        case CacheStore.REDIS:
            if (process.env.REDIS_URL) {
                elizaLogger.info("Connecting to Redis...");
                const redisClient = new RedisClient(process.env.REDIS_URL);
                if (!character?.id) {
                    throw new Error(
                        "CacheStore.REDIS requires id to be set in character definition"
                    );
                }
                return new CacheManager(
                    new DbCacheAdapter(redisClient, character.id) // Using DbCacheAdapter since RedisClient also implements IDatabaseCacheAdapter
                );
            } else {
                throw new Error("REDIS_URL environment variable is not set.");
            }

        case CacheStore.DATABASE:
            if (db) {
                elizaLogger.info("Using Database Cache...");
                return initializeDbCache(character, db);
            } else {
                throw new Error(
                    "Database adapter is not provided for CacheStore.Database."
                );
            }

        case CacheStore.FILESYSTEM:
            elizaLogger.info("Using File System Cache...");
            if (!baseDir) {
                throw new Error(
                    "baseDir must be provided for CacheStore.FILESYSTEM."
                );
            }
            return initializeFsCache(baseDir, character);

        default:
            throw new Error(
                `Invalid cache store: ${cacheStore} or required configuration missing.`
            );
    }
}

async function startAgent(
    character: Character,
    directClient: DirectClient
): Promise<AgentRuntime> {
    let db: IDatabaseAdapter & IDatabaseCacheAdapter;
    try {
        character.id ??= stringToUuid(character.name);
        character.username ??= character.name;

        const token = getTokenForProvider(character.modelProvider, character);
        const dataDir = path.join(__dirname, "../data");

        if (!fs.existsSync(dataDir)) {
            fs.mkdirSync(dataDir, { recursive: true });
        }

        db = initializeDatabase(dataDir) as IDatabaseAdapter &
            IDatabaseCacheAdapter;

        await db.init();

        const cache = initializeCache(
            process.env.CACHE_STORE ?? CacheStore.DATABASE,
            character,
            "",
            db
        ); // "" should be replaced with dir for file system caching. THOUGHTS: might probably make this into an env
        const runtime: AgentRuntime = await createAgent(
            character,
            db,
            cache,
            token
        );

        // start services/plugins/process knowledge
        await runtime.initialize();

        // start assigned clients
        runtime.clients = await initializeClients(character, runtime);

        // add to container
        directClient.registerAgent(runtime);

        // report to console
        elizaLogger.debug(`Started ${character.name} as ${runtime.agentId}`);

        return runtime;
    } catch (error) {
        elizaLogger.error(
            `Error starting agent for character ${character.name}:`,
            error
        );
        elizaLogger.error(error);
        if (db) {
            await db.close();
        }
        throw error;
    }
}

const checkPortAvailable = (port: number): Promise<boolean> => {
    return new Promise((resolve) => {
        const server = net.createServer();

        server.once("error", (err: NodeJS.ErrnoException) => {
            if (err.code === "EADDRINUSE") {
                resolve(false);
            }
        });

        server.once("listening", () => {
            server.close();
            resolve(true);
        });

        server.listen(port);
    });
};

const startAgents = async () => {
    const directClient = new DirectClient();
    let serverPort = parseInt(settings.SERVER_PORT || "3000");
    const args = parseArguments();
    let charactersArg = args.characters || args.character;
    let characters = [defaultCharacter];

    if (charactersArg) {
        characters = await loadCharacters(charactersArg);
    }

    try {
        for (const character of characters) {
            await startAgent(character, directClient);
        }
    } catch (error) {
        elizaLogger.error("Error starting agents:", error);
    }

    // Find available port
    while (!(await checkPortAvailable(serverPort))) {
        elizaLogger.warn(
            `Port ${serverPort} is in use, trying ${serverPort + 1}`
        );
        serverPort++;
    }

    // upload some agent functionality into directClient
    directClient.startAgent = async (character: Character) => {
        // wrap it so we don't have to inject directClient later
        return startAgent(character, directClient);
    };

    directClient.start(serverPort);

    if (serverPort !== parseInt(settings.SERVER_PORT || "3000")) {
        elizaLogger.log(`Server started on alternate port ${serverPort}`);
    }

    elizaLogger.log(
        "Run `pnpm start:client` to start the client and visit the outputted URL (http://localhost:5173) to chat with your agents. When running multiple agents, use client with different port `SERVER_PORT=3001 pnpm start:client`"
    );
};

startAgents().catch((error) => {
    elizaLogger.error("Unhandled error in startAgents:", error);
    process.exit(1);
});<|MERGE_RESOLUTION|>--- conflicted
+++ resolved
@@ -67,15 +67,9 @@
 import { webSearchPlugin } from "@elizaos/plugin-web-search";
 import { stargazePlugin } from "@elizaos/plugin-stargaze";
 import { zksyncEraPlugin } from "@elizaos/plugin-zksync-era";
-<<<<<<< HEAD
-import { cronosZkEVMPlugin } from "@elizaos/plugin-cronoszkevm";
-import { abstractPlugin } from "@elizaos/plugin-abstract";
-import { avalanchePlugin } from "@elizaos/plugin-avalanche";
-import { raggraphPlugin } from "@elizaos/plugin-raggraph";
-=======
 import { availPlugin } from "@elizaos/plugin-avail";
 import { openWeatherPlugin } from "@elizaos/plugin-open-weather";
->>>>>>> 12ead173
+import { raggraphPlugin } from "@elizaos/plugin-raggraph";
 import Database from "better-sqlite3";
 import fs from "fs";
 import net from "net";
@@ -637,25 +631,23 @@
             getSecret(character, "AVALANCHE_PRIVATE_KEY")
                 ? avalanchePlugin
                 : null,
-<<<<<<< HEAD
+            getSecret(character, "ECHOCHAMBERS_API_URL") &&
+            getSecret(character, "ECHOCHAMBERS_API_KEY")
+                ? echoChambersPlugin
+                : null,
+            getSecret(character, "STARGAZE_ENDPOINT") ? stargazePlugin : null,
+            getSecret(character, "GENLAYER_PRIVATE_KEY")
+                ? genLayerPlugin
+                : null,
+            getSecret(character, "AVAIL_SEED") ? availPlugin : null,
+            getSecret(character, "AVAIL_APP_ID") ? availPlugin : null,
+            getSecret(character, "OPEN_WEATHER_API_KEY")
+                ? openWeatherPlugin
+                : null,
             getSecret(character, "NEO4J_URI") &&
             getSecret(character, "NEO4J_USER") &&
             getSecret(character, "NEO4J_PASSWORD")
                 ? raggraphPlugin
-=======
-            getSecret(character, "ECHOCHAMBERS_API_URL") &&
-            getSecret(character, "ECHOCHAMBERS_API_KEY")
-                ? echoChambersPlugin
-                : null,
-            getSecret(character, "STARGAZE_ENDPOINT") ? stargazePlugin : null,
-            getSecret(character, "GENLAYER_PRIVATE_KEY")
-                ? genLayerPlugin
-                : null,
-            getSecret(character, "AVAIL_SEED") ? availPlugin : null,
-            getSecret(character, "AVAIL_APP_ID") ? availPlugin : null,
-            getSecret(character, "OPEN_WEATHER_API_KEY")
-                ? openWeatherPlugin
->>>>>>> 12ead173
                 : null,
         ].filter(Boolean),
         providers: [],
