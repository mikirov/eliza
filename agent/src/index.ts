import { PGLiteDatabaseAdapter } from "@elizaos/adapter-pglite"
import { PostgresDatabaseAdapter } from "@elizaos/adapter-postgres"
import { QdrantDatabaseAdapter } from "@elizaos/adapter-qdrant"
import { RedisClient } from "@elizaos/adapter-redis"
import { SqliteDatabaseAdapter } from "@elizaos/adapter-sqlite"
import { SupabaseDatabaseAdapter } from "@elizaos/adapter-supabase"
import { AutoClientInterface } from "@elizaos/client-auto"
import { DiscordClientInterface } from "@elizaos/client-discord"
import { InstagramClientInterface } from "@elizaos/client-instagram"
import { LensAgentClient } from "@elizaos/client-lens"
import { SlackClientInterface } from "@elizaos/client-slack"
import { TelegramClientInterface } from "@elizaos/client-telegram"
import { TwitterClientInterface } from "@elizaos/client-twitter"
import { FarcasterClientInterface } from "@elizaos/client-farcaster"
import { OmniflixPlugin } from "@elizaos/plugin-omniflix"
import { JeeterClientInterface } from "@elizaos/client-simsai"

import { DirectClient } from "@elizaos/client-direct"
import { agentKitPlugin } from "@elizaos/plugin-agentkit"

import { PrimusAdapter } from "@elizaos/plugin-primus"
import { lightningPlugin } from "@elizaos/plugin-lightning"
import { elizaCodeinPlugin, onchainJson } from "@elizaos/plugin-iq6900"

import {
	AgentRuntime,
	CacheManager,
	CacheStore,
	type Character,
	type Client,
	Clients,
	DbCacheAdapter,
	defaultCharacter,
	elizaLogger,
	FsCacheAdapter,
	type IAgentRuntime,
	type ICacheManager,
	type IDatabaseAdapter,
	type IDatabaseCacheAdapter,
	ModelProviderName,
	parseBooleanFromText,
	settings,
	stringToUuid,
	validateCharacterConfig,
} from "@elizaos/core"
import { zgPlugin } from "@elizaos/plugin-0g"
import { footballPlugin } from "@elizaos/plugin-football"

import { bootstrapPlugin } from "@elizaos/plugin-bootstrap"
import { normalizeCharacter } from "@elizaos/plugin-di"
import createGoatPlugin from "@elizaos/plugin-goat"
// import { intifacePlugin } from "@elizaos/plugin-intiface";
<<<<<<< HEAD
import { ThreeDGenerationPlugin } from "@elizaos/plugin-3d-generation";
import { abstractPlugin } from "@elizaos/plugin-abstract";
import { akashPlugin } from "@elizaos/plugin-akash";
import { alloraPlugin } from "@elizaos/plugin-allora";
import { aptosPlugin } from "@elizaos/plugin-aptos";
import { artheraPlugin } from "@elizaos/plugin-arthera";
import { autonomePlugin } from "@elizaos/plugin-autonome";
import { availPlugin } from "@elizaos/plugin-avail";
import { avalanchePlugin } from "@elizaos/plugin-avalanche";
import { b2Plugin } from "@elizaos/plugin-b2";
import { binancePlugin } from "@elizaos/plugin-binance";
import { birdeyePlugin } from "@elizaos/plugin-birdeye";
import { bnbPlugin } from "@elizaos/plugin-bnb";
import {
    advancedTradePlugin,
    coinbaseCommercePlugin,
    coinbaseMassPaymentsPlugin,
    tokenContractPlugin,
    tradePlugin,
    webhookPlugin,
} from "@elizaos/plugin-coinbase";
import { coingeckoPlugin } from "@elizaos/plugin-coingecko";
import { coinmarketcapPlugin } from "@elizaos/plugin-coinmarketcap";
import { confluxPlugin } from "@elizaos/plugin-conflux";
import { createCosmosPlugin } from "@elizaos/plugin-cosmos";
import { cronosZkEVMPlugin } from "@elizaos/plugin-cronoszkevm";
import { evmPlugin } from "@elizaos/plugin-evm";
import { flowPlugin } from "@elizaos/plugin-flow";
import { fuelPlugin } from "@elizaos/plugin-fuel";
import { genLayerPlugin } from "@elizaos/plugin-genlayer";
import { gitcoinPassportPlugin } from "@elizaos/plugin-gitcoin-passport";
import { initiaPlugin } from "@elizaos/plugin-initia";
import { imageGenerationPlugin } from "@elizaos/plugin-image-generation";
import { lensPlugin } from "@elizaos/plugin-lensNetwork";
import { multiversxPlugin } from "@elizaos/plugin-multiversx";
import { nearPlugin } from "@elizaos/plugin-near";
import { newsPlugin } from "@elizaos/plugin-news";
import createNFTCollectionsPlugin from "@elizaos/plugin-nft-collections";
import { nftGenerationPlugin } from "@elizaos/plugin-nft-generation";
import { createNodePlugin } from "@elizaos/plugin-node";
import { obsidianPlugin } from "@elizaos/plugin-obsidian";
import { OpacityAdapter } from "@elizaos/plugin-opacity";
import { openWeatherPlugin } from "@elizaos/plugin-open-weather";
import { quaiPlugin } from "@elizaos/plugin-quai";
import { sgxPlugin } from "@elizaos/plugin-sgx";
import { solanaPlugin } from "@elizaos/plugin-solana";
import { solanaAgentkitPlugin } from "@elizaos/plugin-solana-agent-kit";
import { squidRouterPlugin } from "@elizaos/plugin-squid-router";
import { stargazePlugin } from "@elizaos/plugin-stargaze";
import { storyPlugin } from "@elizaos/plugin-story";
import { suiPlugin } from "@elizaos/plugin-sui";
import { TEEMode, teePlugin } from "@elizaos/plugin-tee";
import { teeLogPlugin } from "@elizaos/plugin-tee-log";
import { teeMarlinPlugin } from "@elizaos/plugin-tee-marlin";
import { verifiableLogPlugin } from "@elizaos/plugin-tee-verifiable-log";
import { tonPlugin } from "@elizaos/plugin-ton";
import { webSearchPlugin } from "@elizaos/plugin-web-search";
import { dkgPlugin } from "@elizaos/plugin-dkg";
import { injectivePlugin } from "@elizaos/plugin-injective";
import { giphyPlugin } from "@elizaos/plugin-giphy";
import { letzAIPlugin } from "@elizaos/plugin-letzai";
import { thirdwebPlugin } from "@elizaos/plugin-thirdweb";
import { hyperliquidPlugin } from "@elizaos/plugin-hyperliquid";
import { echoChambersPlugin } from "@elizaos/plugin-echochambers";
import { dexScreenerPlugin } from "@elizaos/plugin-dexscreener";
import { pythDataPlugin } from "@elizaos/plugin-pyth-data";
import { openaiPlugin } from "@elizaos/plugin-openai";
import nitroPlugin from "@elizaos/plugin-router-nitro";
import { devinPlugin } from "@elizaos/plugin-devin";
import { zksyncEraPlugin } from "@elizaos/plugin-zksync-era";
import { chainbasePlugin } from "@elizaos/plugin-chainbase";
import { holdstationPlugin } from "@elizaos/plugin-holdstation";
import { nvidiaNimPlugin } from "@elizaos/plugin-nvidia-nim";
import { zxPlugin } from "@elizaos/plugin-0x";
import { hyperbolicPlugin } from "@elizaos/plugin-hyperbolic";
import { litPlugin } from "@elizaos/plugin-lit";
import Database from "better-sqlite3";
import fs from "fs";
import net from "net";
import path from "path";
import { fileURLToPath } from "url";
import yargs from "yargs";
import { emailPlugin } from "@elizaos/plugin-email";
=======
import { ThreeDGenerationPlugin } from "@elizaos/plugin-3d-generation"
import { abstractPlugin } from "@elizaos/plugin-abstract"
import { akashPlugin } from "@elizaos/plugin-akash"
import { alloraPlugin } from "@elizaos/plugin-allora"
import { aptosPlugin } from "@elizaos/plugin-aptos"
import { artheraPlugin } from "@elizaos/plugin-arthera"
import { autonomePlugin } from "@elizaos/plugin-autonome"
import { availPlugin } from "@elizaos/plugin-avail"
import { avalanchePlugin } from "@elizaos/plugin-avalanche"
import { b2Plugin } from "@elizaos/plugin-b2"
import { binancePlugin } from "@elizaos/plugin-binance"
import { birdeyePlugin } from "@elizaos/plugin-birdeye"
import { bnbPlugin } from "@elizaos/plugin-bnb"
import { advancedTradePlugin, coinbaseCommercePlugin, coinbaseMassPaymentsPlugin, tokenContractPlugin, tradePlugin, webhookPlugin } from "@elizaos/plugin-coinbase"
import { coingeckoPlugin } from "@elizaos/plugin-coingecko"
import { coinmarketcapPlugin } from "@elizaos/plugin-coinmarketcap"
import { confluxPlugin } from "@elizaos/plugin-conflux"
import { createCosmosPlugin } from "@elizaos/plugin-cosmos"
import { cronosZkEVMPlugin } from "@elizaos/plugin-cronoszkevm"
import { evmPlugin } from "@elizaos/plugin-evm"
import { flowPlugin } from "@elizaos/plugin-flow"
import { fuelPlugin } from "@elizaos/plugin-fuel"
import { genLayerPlugin } from "@elizaos/plugin-genlayer"
import { gitcoinPassportPlugin } from "@elizaos/plugin-gitcoin-passport"
import { initiaPlugin } from "@elizaos/plugin-initia"
import { imageGenerationPlugin } from "@elizaos/plugin-image-generation"
import { lensPlugin } from "@elizaos/plugin-lensNetwork"
import { multiversxPlugin } from "@elizaos/plugin-multiversx"
import { nearPlugin } from "@elizaos/plugin-near"
import createNFTCollectionsPlugin from "@elizaos/plugin-nft-collections"
import { nftGenerationPlugin } from "@elizaos/plugin-nft-generation"
import { createNodePlugin } from "@elizaos/plugin-node"
import { obsidianPlugin } from "@elizaos/plugin-obsidian"
import { OpacityAdapter } from "@elizaos/plugin-opacity"
import { openWeatherPlugin } from "@elizaos/plugin-open-weather"
import { quaiPlugin } from "@elizaos/plugin-quai"
import { sgxPlugin } from "@elizaos/plugin-sgx"
import { solanaPlugin } from "@elizaos/plugin-solana"
import { solanaAgentkitPlugin } from "@elizaos/plugin-solana-agent-kit"
import { squidRouterPlugin } from "@elizaos/plugin-squid-router"
import { stargazePlugin } from "@elizaos/plugin-stargaze"
import { storyPlugin } from "@elizaos/plugin-story"
import { suiPlugin } from "@elizaos/plugin-sui"
import { TEEMode, teePlugin } from "@elizaos/plugin-tee"
import { teeLogPlugin } from "@elizaos/plugin-tee-log"
import { teeMarlinPlugin } from "@elizaos/plugin-tee-marlin"
import { verifiableLogPlugin } from "@elizaos/plugin-tee-verifiable-log"
import { tonPlugin } from "@elizaos/plugin-ton"
import { webSearchPlugin } from "@elizaos/plugin-web-search"
import { dkgPlugin } from "@elizaos/plugin-dkg"
import { injectivePlugin } from "@elizaos/plugin-injective"
import { giphyPlugin } from "@elizaos/plugin-giphy"
import { letzAIPlugin } from "@elizaos/plugin-letzai"
import { thirdwebPlugin } from "@elizaos/plugin-thirdweb"
import { hyperliquidPlugin } from "@elizaos/plugin-hyperliquid"
import { echoChambersPlugin } from "@elizaos/plugin-echochambers"
import { dexScreenerPlugin } from "@elizaos/plugin-dexscreener"
import { pythDataPlugin } from "@elizaos/plugin-pyth-data"
import { openaiPlugin } from "@elizaos/plugin-openai"
import nitroPlugin from "@elizaos/plugin-router-nitro"
import { devinPlugin } from "@elizaos/plugin-devin"
import { zksyncEraPlugin } from "@elizaos/plugin-zksync-era"
import { chainbasePlugin } from "@elizaos/plugin-chainbase"
import { holdstationPlugin } from "@elizaos/plugin-holdstation"
import { nvidiaNimPlugin } from "@elizaos/plugin-nvidia-nim"
import { zxPlugin } from "@elizaos/plugin-0x"
import { hyperbolicPlugin } from "@elizaos/plugin-hyperbolic"
import { litPlugin } from "@elizaos/plugin-lit"
import Database from "better-sqlite3"
import fs from "fs"
import net from "net"
import path from "path"
import { fileURLToPath } from "url"
import yargs from "yargs"
import { emailPlugin } from "@elizaos/plugin-email"
>>>>>>> 3d14fe2a
import { seiPlugin } from "@elizaos/plugin-sei"
import { sunoPlugin } from "@elizaos/plugin-suno"
import { udioPlugin } from "@elizaos/plugin-udio"
import { imgflipPlugin } from "@elizaos/plugin-imgflip"
import { ethstoragePlugin } from "@elizaos/plugin-ethstorage"
import { minaPlugin } from "@elizaos/plugin-mina"

const __filename = fileURLToPath(import.meta.url) // get the resolved path to the file
const __dirname = path.dirname(__filename) // get the name of the directory

export const wait = (minTime = 1000, maxTime = 3000) => {
	const waitTime = Math.floor(Math.random() * (maxTime - minTime + 1)) + minTime
	return new Promise((resolve) => setTimeout(resolve, waitTime))
}

const logFetch = async (url: string, options: any) => {
	elizaLogger.debug(`Fetching ${url}`)
	// Disabled to avoid disclosure of sensitive information such as API keys
	// elizaLogger.debug(JSON.stringify(options, null, 2));
	return fetch(url, options)
}

export function parseArguments(): {
	character?: string
	characters?: string
} {
	try {
		return yargs(process.argv.slice(3))
			.option("character", {
				type: "string",
				description: "Path to the character JSON file",
			})
			.option("characters", {
				type: "string",
				description: "Comma separated list of paths to character JSON files",
			})
			.parseSync()
	} catch (error) {
		elizaLogger.error("Error parsing arguments:", error)
		return {}
	}
}

function tryLoadFile(filePath: string): string | null {
	try {
		return fs.readFileSync(filePath, "utf8")
	} catch (e) {
		return null
	}
}
function mergeCharacters(base: Character, child: Character): Character {
	const mergeObjects = (baseObj: any, childObj: any) => {
		const result: any = {}
		const keys = new Set([...Object.keys(baseObj || {}), ...Object.keys(childObj || {})])
		keys.forEach((key) => {
			if (typeof baseObj[key] === "object" && typeof childObj[key] === "object" && !Array.isArray(baseObj[key]) && !Array.isArray(childObj[key])) {
				result[key] = mergeObjects(baseObj[key], childObj[key])
			} else if (Array.isArray(baseObj[key]) || Array.isArray(childObj[key])) {
				result[key] = [...(baseObj[key] || []), ...(childObj[key] || [])]
			} else {
				result[key] = childObj[key] !== undefined ? childObj[key] : baseObj[key]
			}
		})
		return result
	}
	return mergeObjects(base, child)
}
function isAllStrings(arr: unknown[]): boolean {
	return Array.isArray(arr) && arr.every((item) => typeof item === "string")
}
export async function loadCharacterFromOnchain(): Promise<Character[]> {
	const jsonText = onchainJson

	console.log("JSON:", jsonText)
	if (!jsonText) return []
	const loadedCharacters = []
	try {
		const character = JSON.parse(jsonText)
		validateCharacterConfig(character)

		// .id isn't really valid
		const characterId = character.id || character.name
		const characterPrefix = `CHARACTER.${characterId.toUpperCase().replace(/ /g, "_")}.`

		const characterSettings = Object.entries(process.env)
			.filter(([key]) => key.startsWith(characterPrefix))
			.reduce((settings, [key, value]) => {
				const settingKey = key.slice(characterPrefix.length)
				settings[settingKey] = value
				return settings
			}, {})

		if (Object.keys(characterSettings).length > 0) {
			character.settings = character.settings || {}
			character.settings.secrets = {
				...characterSettings,
				...character.settings.secrets,
			}
		}

		// Handle plugins
		if (isAllStrings(character.plugins)) {
			elizaLogger.info("Plugins are: ", character.plugins)
			const importedPlugins = await Promise.all(
				character.plugins.map(async (plugin) => {
					const importedPlugin = await import(plugin)
					return importedPlugin.default
				})
			)
			character.plugins = importedPlugins
		}

		loadedCharacters.push(character)
		elizaLogger.info(`Successfully loaded character from: ${process.env.IQ_WALLET_ADDRESS}`)
		return loadedCharacters
	} catch (e) {
		elizaLogger.error(`Error parsing character from ${process.env.IQ_WALLET_ADDRESS}: ${e}`)
		process.exit(1)
	}
}

async function loadCharactersFromUrl(url: string): Promise<Character[]> {
	try {
		const response = await fetch(url)
		const responseJson = await response.json()

		let characters: Character[] = []
		if (Array.isArray(responseJson)) {
			characters = await Promise.all(responseJson.map((character) => jsonToCharacter(url, character)))
		} else {
			const character = await jsonToCharacter(url, responseJson)
			characters.push(character)
		}
		return characters
	} catch (e) {
		elizaLogger.error(`Error loading character(s) from ${url}: ${e}`)
		process.exit(1)
	}
}

async function jsonToCharacter(filePath: string, character: any): Promise<Character> {
	validateCharacterConfig(character)

	// .id isn't really valid
	const characterId = character.id || character.name
	const characterPrefix = `CHARACTER.${characterId.toUpperCase().replace(/ /g, "_")}.`
	const characterSettings = Object.entries(process.env)
		.filter(([key]) => key.startsWith(characterPrefix))
		.reduce((settings, [key, value]) => {
			const settingKey = key.slice(characterPrefix.length)
			return { ...settings, [settingKey]: value }
		}, {})
	if (Object.keys(characterSettings).length > 0) {
		character.settings = character.settings || {}
		character.settings.secrets = {
			...characterSettings,
			...character.settings.secrets,
		}
	}
	// Handle plugins
	character.plugins = await handlePluginImporting(character.plugins)
	if (character.extends) {
		elizaLogger.info(`Merging  ${character.name} character with parent characters`)
		for (const extendPath of character.extends) {
			const baseCharacter = await loadCharacter(path.resolve(path.dirname(filePath), extendPath))
			character = mergeCharacters(baseCharacter, character)
			elizaLogger.info(`Merged ${character.name} with ${baseCharacter.name}`)
		}
	}
	return character
}

async function loadCharacter(filePath: string): Promise<Character> {
	const content = tryLoadFile(filePath)
	if (!content) {
		throw new Error(`Character file not found: ${filePath}`)
	}
	const character = JSON.parse(content)
	return jsonToCharacter(filePath, character)
}

async function loadCharacterTryPath(characterPath: string): Promise<Character> {
	let content: string | null = null
	let resolvedPath = ""

	// Try different path resolutions in order
	const pathsToTry = [
		characterPath, // exact path as specified
		path.resolve(process.cwd(), characterPath), // relative to cwd
		path.resolve(process.cwd(), "agent", characterPath), // Add this
		path.resolve(__dirname, characterPath), // relative to current script
		path.resolve(__dirname, "characters", path.basename(characterPath)), // relative to agent/characters
		path.resolve(__dirname, "../characters", path.basename(characterPath)), // relative to characters dir from agent
		path.resolve(__dirname, "../../characters", path.basename(characterPath)), // relative to project root characters dir
	]

	elizaLogger.info(
		"Trying paths:",
		pathsToTry.map((p) => ({
			path: p,
			exists: fs.existsSync(p),
		}))
	)

	for (const tryPath of pathsToTry) {
		content = tryLoadFile(tryPath)
		if (content !== null) {
			resolvedPath = tryPath
			break
		}
	}

	if (content === null) {
		elizaLogger.error(`Error loading character from ${characterPath}: File not found in any of the expected locations`)
		elizaLogger.error("Tried the following paths:")
		pathsToTry.forEach((p) => elizaLogger.error(` - ${p}`))
		throw new Error(`Error loading character from ${characterPath}: File not found in any of the expected locations`)
	}
	try {
		const character: Character = await loadCharacter(resolvedPath)
		elizaLogger.info(`Successfully loaded character from: ${resolvedPath}`)
		return character
	} catch (e) {
		elizaLogger.error(`Error parsing character from ${resolvedPath}: ${e}`)
		throw new Error(`Error parsing character from ${resolvedPath}: ${e}`)
	}
}

function commaSeparatedStringToArray(commaSeparated: string): string[] {
	return commaSeparated?.split(",").map((value) => value.trim())
}

async function readCharactersFromStorage(characterPaths: string[]): Promise<string[]> {
	try {
		const uploadDir = path.join(process.cwd(), "data", "characters")
		await fs.promises.mkdir(uploadDir, { recursive: true })
		const fileNames = await fs.promises.readdir(uploadDir)
		fileNames.forEach((fileName) => {
			characterPaths.push(path.join(uploadDir, fileName))
		})
	} catch (err) {
		elizaLogger.error(`Error reading directory: ${err.message}`)
	}

	return characterPaths
}

export async function loadCharacters(charactersArg: string): Promise<Character[]> {
	let characterPaths = commaSeparatedStringToArray(charactersArg)

	if (process.env.USE_CHARACTER_STORAGE === "true") {
		characterPaths = await readCharactersFromStorage(characterPaths)
	}

	const loadedCharacters: Character[] = []

	if (characterPaths?.length > 0) {
		for (const characterPath of characterPaths) {
			try {
				const character: Character = await loadCharacterTryPath(characterPath)
				loadedCharacters.push(character)
			} catch (e) {
				process.exit(1)
			}
		}
	}

	if (hasValidRemoteUrls()) {
		elizaLogger.info("Loading characters from remote URLs")
		const characterUrls = commaSeparatedStringToArray(process.env.REMOTE_CHARACTER_URLS)
		for (const characterUrl of characterUrls) {
			const characters = await loadCharactersFromUrl(characterUrl)
			loadedCharacters.push(...characters)
		}
	}

	if (loadedCharacters.length === 0) {
		elizaLogger.info("No characters found, using default character")
		loadedCharacters.push(defaultCharacter)
	}

	return loadedCharacters
}

async function handlePluginImporting(plugins: string[]) {
	if (plugins.length > 0) {
		elizaLogger.info("Plugins are: ", plugins)
		const importedPlugins = await Promise.all(
			plugins.map(async (plugin) => {
				try {
					const importedPlugin = await import(plugin)
					const functionName = plugin.replace("@elizaos/plugin-", "").replace(/-./g, (x) => x[1].toUpperCase()) + "Plugin" // Assumes plugin function is camelCased with Plugin suffix
					return importedPlugin.default || importedPlugin[functionName]
				} catch (importError) {
					elizaLogger.error(`Failed to import plugin: ${plugin}`, importError)
					return [] // Return null for failed imports
				}
			})
		)
		return importedPlugins
	} else {
		return []
	}
}

export function getTokenForProvider(provider: ModelProviderName, character: Character): string | undefined {
	switch (provider) {
		// no key needed for llama_local or gaianet
		case ModelProviderName.LLAMALOCAL:
			return ""
		case ModelProviderName.OLLAMA:
			return ""
		case ModelProviderName.GAIANET:
			return ""
		case ModelProviderName.OPENAI:
			return character.settings?.secrets?.OPENAI_API_KEY || settings.OPENAI_API_KEY
		case ModelProviderName.ETERNALAI:
			return character.settings?.secrets?.ETERNALAI_API_KEY || settings.ETERNALAI_API_KEY
		case ModelProviderName.NINETEEN_AI:
			return character.settings?.secrets?.NINETEEN_AI_API_KEY || settings.NINETEEN_AI_API_KEY
		case ModelProviderName.LLAMACLOUD:
		case ModelProviderName.TOGETHER:
			return character.settings?.secrets?.LLAMACLOUD_API_KEY || settings.LLAMACLOUD_API_KEY || character.settings?.secrets?.TOGETHER_API_KEY || settings.TOGETHER_API_KEY || character.settings?.secrets?.OPENAI_API_KEY || settings.OPENAI_API_KEY
		case ModelProviderName.CLAUDE_VERTEX:
		case ModelProviderName.ANTHROPIC:
			return character.settings?.secrets?.ANTHROPIC_API_KEY || character.settings?.secrets?.CLAUDE_API_KEY || settings.ANTHROPIC_API_KEY || settings.CLAUDE_API_KEY
		case ModelProviderName.REDPILL:
			return character.settings?.secrets?.REDPILL_API_KEY || settings.REDPILL_API_KEY
		case ModelProviderName.OPENROUTER:
			return character.settings?.secrets?.OPENROUTER_API_KEY || settings.OPENROUTER_API_KEY
		case ModelProviderName.GROK:
			return character.settings?.secrets?.GROK_API_KEY || settings.GROK_API_KEY
		case ModelProviderName.HEURIST:
			return character.settings?.secrets?.HEURIST_API_KEY || settings.HEURIST_API_KEY
		case ModelProviderName.GROQ:
			return character.settings?.secrets?.GROQ_API_KEY || settings.GROQ_API_KEY
		case ModelProviderName.GALADRIEL:
			return character.settings?.secrets?.GALADRIEL_API_KEY || settings.GALADRIEL_API_KEY
		case ModelProviderName.FAL:
			return character.settings?.secrets?.FAL_API_KEY || settings.FAL_API_KEY
		case ModelProviderName.ALI_BAILIAN:
			return character.settings?.secrets?.ALI_BAILIAN_API_KEY || settings.ALI_BAILIAN_API_KEY
		case ModelProviderName.VOLENGINE:
			return character.settings?.secrets?.VOLENGINE_API_KEY || settings.VOLENGINE_API_KEY
		case ModelProviderName.NANOGPT:
			return character.settings?.secrets?.NANOGPT_API_KEY || settings.NANOGPT_API_KEY
		case ModelProviderName.HYPERBOLIC:
			return character.settings?.secrets?.HYPERBOLIC_API_KEY || settings.HYPERBOLIC_API_KEY

		case ModelProviderName.VENICE:
			return character.settings?.secrets?.VENICE_API_KEY || settings.VENICE_API_KEY
		case ModelProviderName.ATOMA:
			return character.settings?.secrets?.ATOMASDK_BEARER_AUTH || settings.ATOMASDK_BEARER_AUTH
		case ModelProviderName.NVIDIA:
			return character.settings?.secrets?.NVIDIA_API_KEY || settings.NVIDIA_API_KEY
		case ModelProviderName.NVIDIA:
			return character.settings?.secrets?.NVIDIA_API_KEY || settings.NVIDIA_API_KEY
		case ModelProviderName.AKASH_CHAT_API:
			return character.settings?.secrets?.AKASH_CHAT_API_KEY || settings.AKASH_CHAT_API_KEY
		case ModelProviderName.GOOGLE:
			return character.settings?.secrets?.GOOGLE_GENERATIVE_AI_API_KEY || settings.GOOGLE_GENERATIVE_AI_API_KEY
		case ModelProviderName.MISTRAL:
			return character.settings?.secrets?.MISTRAL_API_KEY || settings.MISTRAL_API_KEY
		case ModelProviderName.LETZAI:
			return character.settings?.secrets?.LETZAI_API_KEY || settings.LETZAI_API_KEY
		case ModelProviderName.INFERA:
			return character.settings?.secrets?.INFERA_API_KEY || settings.INFERA_API_KEY
		case ModelProviderName.DEEPSEEK:
			return character.settings?.secrets?.DEEPSEEK_API_KEY || settings.DEEPSEEK_API_KEY
		case ModelProviderName.LIVEPEER:
			return character.settings?.secrets?.LIVEPEER_GATEWAY_URL || settings.LIVEPEER_GATEWAY_URL
		default:
			const errorMessage = `Failed to get token - unsupported model provider: ${provider}`
			elizaLogger.error(errorMessage)
			throw new Error(errorMessage)
	}
}

function initializeDatabase(dataDir: string) {
	if (process.env.SUPABASE_URL && process.env.SUPABASE_ANON_KEY) {
		elizaLogger.info("Initializing Supabase connection...")
		const db = new SupabaseDatabaseAdapter(process.env.SUPABASE_URL, process.env.SUPABASE_ANON_KEY)

		// Test the connection
		db.init()
			.then(() => {
				elizaLogger.success("Successfully connected to Supabase database")
			})
			.catch((error) => {
				elizaLogger.error("Failed to connect to Supabase:", error)
			})

		return db
	} else if (process.env.POSTGRES_URL) {
		elizaLogger.info("Initializing PostgreSQL connection...")
		const db = new PostgresDatabaseAdapter({
			connectionString: process.env.POSTGRES_URL,
			parseInputs: true,
		})

		// Test the connection
		db.init()
			.then(() => {
				elizaLogger.success("Successfully connected to PostgreSQL database")
			})
			.catch((error) => {
				elizaLogger.error("Failed to connect to PostgreSQL:", error)
			})

		return db
	} else if (process.env.PGLITE_DATA_DIR) {
		elizaLogger.info("Initializing PgLite adapter...")
		// `dataDir: memory://` for in memory pg
		const db = new PGLiteDatabaseAdapter({
			dataDir: process.env.PGLITE_DATA_DIR,
		})
		return db
	} else if (process.env.QDRANT_URL && process.env.QDRANT_KEY && process.env.QDRANT_PORT && process.env.QDRANT_VECTOR_SIZE) {
		elizaLogger.info("Initializing Qdrant adapter...")
		const db = new QdrantDatabaseAdapter(process.env.QDRANT_URL, process.env.QDRANT_KEY, Number(process.env.QDRANT_PORT), Number(process.env.QDRANT_VECTOR_SIZE))
		return db
	} else {
		const filePath = process.env.SQLITE_FILE ?? path.resolve(dataDir, "db.sqlite")
		elizaLogger.info(`Initializing SQLite database at ${filePath}...`)
		const db = new SqliteDatabaseAdapter(new Database(filePath))

		// Test the connection
		db.init()
			.then(() => {
				elizaLogger.success("Successfully connected to SQLite database")
			})
			.catch((error) => {
				elizaLogger.error("Failed to connect to SQLite:", error)
			})

		return db
	}
}

// also adds plugins from character file into the runtime
export async function initializeClients(character: Character, runtime: IAgentRuntime) {
	// each client can only register once
	// and if we want two we can explicitly support it
	const clients: Record<string, any> = {}
	const clientTypes: string[] = character.clients?.map((str) => str.toLowerCase()) || []
	elizaLogger.log("initializeClients", clientTypes, "for", character.name)

	// Start Auto Client if "auto" detected as a configured client
	if (clientTypes.includes(Clients.AUTO)) {
		const autoClient = await AutoClientInterface.start(runtime)
		if (autoClient) clients.auto = autoClient
	}

	if (clientTypes.includes(Clients.DISCORD)) {
		const discordClient = await DiscordClientInterface.start(runtime)
		if (discordClient) clients.discord = discordClient
	}

	if (clientTypes.includes(Clients.TELEGRAM)) {
		const telegramClient = await TelegramClientInterface.start(runtime)
		if (telegramClient) clients.telegram = telegramClient
	}

	if (clientTypes.includes(Clients.TWITTER)) {
		const twitterClient = await TwitterClientInterface.start(runtime)
		if (twitterClient) {
			clients.twitter = twitterClient
		}
	}

	if (clientTypes.includes(Clients.INSTAGRAM)) {
		const instagramClient = await InstagramClientInterface.start(runtime)
		if (instagramClient) {
			clients.instagram = instagramClient
		}
	}

	if (clientTypes.includes(Clients.FARCASTER)) {
		const farcasterClient = await FarcasterClientInterface.start(runtime)
		if (farcasterClient) {
			clients.farcaster = farcasterClient
		}
	}

	if (clientTypes.includes("lens")) {
		const lensClient = new LensAgentClient(runtime)
		lensClient.start()
		clients.lens = lensClient
	}

	if (clientTypes.includes(Clients.SIMSAI)) {
		const simsaiClient = await JeeterClientInterface.start(runtime)
		if (simsaiClient) clients.simsai = simsaiClient
	}

	elizaLogger.log("client keys", Object.keys(clients))

	// TODO: Add Slack client to the list
	// Initialize clients as an object

	if (clientTypes.includes("slack")) {
		const slackClient = await SlackClientInterface.start(runtime)
		if (slackClient) clients.slack = slackClient // Use object property instead of push
	}

	function determineClientType(client: Client): string {
		// Check if client has a direct type identifier
		if ("type" in client) {
			return (client as any).type
		}

		// Check constructor name
		const constructorName = client.constructor?.name
		if (constructorName && !constructorName.includes("Object")) {
			return constructorName.toLowerCase().replace("client", "")
		}

		// Fallback: Generate a unique identifier
		return `client_${Date.now()}`
	}

	if (character.plugins?.length > 0) {
		for (const plugin of character.plugins) {
			if (plugin.clients) {
				for (const client of plugin.clients) {
					const startedClient = await client.start(runtime)
					const clientType = determineClientType(client)
					elizaLogger.debug(`Initializing client of type: ${clientType}`)
					clients[clientType] = startedClient
				}
			}
		}
	}

	return clients
}

function getSecret(character: Character, secret: string) {
	return character.settings?.secrets?.[secret] || process.env[secret]
}

let nodePlugin: any | undefined

export async function createAgent(character: Character, db: IDatabaseAdapter, cache: ICacheManager, token: string): Promise<AgentRuntime> {
	elizaLogger.log(`Creating runtime for character ${character.name}`)

	nodePlugin ??= createNodePlugin()

	const teeMode = getSecret(character, "TEE_MODE") || "OFF"
	const walletSecretSalt = getSecret(character, "WALLET_SECRET_SALT")

	// Validate TEE configuration
	if (teeMode !== TEEMode.OFF && !walletSecretSalt) {
		elizaLogger.error("A WALLET_SECRET_SALT required when TEE_MODE is enabled")
		throw new Error("Invalid TEE configuration")
	}

	let goatPlugin: any | undefined

	if (getSecret(character, "EVM_PRIVATE_KEY")) {
		goatPlugin = await createGoatPlugin((secret) => getSecret(character, secret))
	}

	// Initialize Reclaim adapter if environment variables are present
	// let verifiableInferenceAdapter;
	// if (
	//     process.env.RECLAIM_APP_ID &&
	//     process.env.RECLAIM_APP_SECRET &&
	//     process.env.VERIFIABLE_INFERENCE_ENABLED === "true"
	// ) {
	//     verifiableInferenceAdapter = new ReclaimAdapter({
	//         appId: process.env.RECLAIM_APP_ID,
	//         appSecret: process.env.RECLAIM_APP_SECRET,
	//         modelProvider: character.modelProvider,
	//         token,
	//     });
	//     elizaLogger.log("Verifiable inference adapter initialized");
	// }
	// Initialize Opacity adapter if environment variables are present
	let verifiableInferenceAdapter
	if (process.env.OPACITY_TEAM_ID && process.env.OPACITY_CLOUDFLARE_NAME && process.env.OPACITY_PROVER_URL && process.env.VERIFIABLE_INFERENCE_ENABLED === "true") {
		verifiableInferenceAdapter = new OpacityAdapter({
			teamId: process.env.OPACITY_TEAM_ID,
			teamName: process.env.OPACITY_CLOUDFLARE_NAME,
			opacityProverUrl: process.env.OPACITY_PROVER_URL,
			modelProvider: character.modelProvider,
			token: token,
		})
		elizaLogger.log("Verifiable inference adapter initialized")
		elizaLogger.log("teamId", process.env.OPACITY_TEAM_ID)
		elizaLogger.log("teamName", process.env.OPACITY_CLOUDFLARE_NAME)
		elizaLogger.log("opacityProverUrl", process.env.OPACITY_PROVER_URL)
		elizaLogger.log("modelProvider", character.modelProvider)
		elizaLogger.log("token", token)
	}
	if (process.env.PRIMUS_APP_ID && process.env.PRIMUS_APP_SECRET && process.env.VERIFIABLE_INFERENCE_ENABLED === "true") {
		verifiableInferenceAdapter = new PrimusAdapter({
			appId: process.env.PRIMUS_APP_ID,
			appSecret: process.env.PRIMUS_APP_SECRET,
			attMode: "proxytls",
			modelProvider: character.modelProvider,
			token,
		})
		elizaLogger.log("Verifiable inference primus adapter initialized")
	}

	return new AgentRuntime({
		databaseAdapter: db,
		token,
		modelProvider: character.modelProvider,
		evaluators: [],
		character,
		// character.plugins are handled when clients are added
		plugins: [
			getSecret(character, "IQ_WALLET_ADDRESS") && getSecret(character, "IQSOlRPC") ? elizaCodeinPlugin : null,
			bootstrapPlugin,
			getSecret(character, "CDP_API_KEY_NAME") && getSecret(character, "CDP_API_KEY_PRIVATE_KEY") && getSecret(character, "CDP_AGENT_KIT_NETWORK") ? agentKitPlugin : null,
			getSecret(character, "DEXSCREENER_API_KEY") ? dexScreenerPlugin : null,
			getSecret(character, "FOOTBALL_API_KEY") ? footballPlugin : null,
			getSecret(character, "CONFLUX_CORE_PRIVATE_KEY") ? confluxPlugin : null,
			nodePlugin,
			getSecret(character, "ROUTER_NITRO_EVM_PRIVATE_KEY") && getSecret(character, "ROUTER_NITRO_EVM_ADDRESS") ? nitroPlugin : null,
			getSecret(character, "TAVILY_API_KEY") ? webSearchPlugin : null,
			getSecret(character, "SOLANA_PUBLIC_KEY") || (getSecret(character, "WALLET_PUBLIC_KEY") && !getSecret(character, "WALLET_PUBLIC_KEY")?.startsWith("0x")) ? solanaPlugin : null,
			getSecret(character, "SOLANA_PRIVATE_KEY") ? solanaAgentkitPlugin : null,
			getSecret(character, "AUTONOME_JWT_TOKEN") ? autonomePlugin : null,
			(getSecret(character, "NEAR_ADDRESS") || getSecret(character, "NEAR_WALLET_PUBLIC_KEY")) && getSecret(character, "NEAR_WALLET_SECRET_KEY") ? nearPlugin : null,
			getSecret(character, "EVM_PUBLIC_KEY") || (getSecret(character, "WALLET_PUBLIC_KEY") && getSecret(character, "WALLET_PUBLIC_KEY")?.startsWith("0x")) ? evmPlugin : null,
			(getSecret(character, "EVM_PUBLIC_KEY") || getSecret(character, "INJECTIVE_PUBLIC_KEY")) && getSecret(character, "INJECTIVE_PRIVATE_KEY") ? injectivePlugin : null,
			getSecret(character, "COSMOS_RECOVERY_PHRASE") && getSecret(character, "COSMOS_AVAILABLE_CHAINS") && createCosmosPlugin(),
			(getSecret(character, "SOLANA_PUBLIC_KEY") || (getSecret(character, "WALLET_PUBLIC_KEY") && !getSecret(character, "WALLET_PUBLIC_KEY")?.startsWith("0x"))) &&
			getSecret(character, "SOLANA_ADMIN_PUBLIC_KEY") &&
			getSecret(character, "SOLANA_PRIVATE_KEY") &&
			getSecret(character, "SOLANA_ADMIN_PRIVATE_KEY")
				? nftGenerationPlugin
				: null,
			getSecret(character, "ZEROG_PRIVATE_KEY") ? zgPlugin : null,
			getSecret(character, "COINMARKETCAP_API_KEY") ? coinmarketcapPlugin : null,
			getSecret(character, "COINBASE_COMMERCE_KEY") ? coinbaseCommercePlugin : null,
			getSecret(character, "FAL_API_KEY") ||
			getSecret(character, "OPENAI_API_KEY") ||
			getSecret(character, "VENICE_API_KEY") ||
			getSecret(character, "NVIDIA_API_KEY") ||
			getSecret(character, "NINETEEN_AI_API_KEY") ||
			getSecret(character, "HEURIST_API_KEY") ||
			getSecret(character, "LIVEPEER_GATEWAY_URL")
				? imageGenerationPlugin
				: null,
			getSecret(character, "FAL_API_KEY") ? ThreeDGenerationPlugin : null,
			...(getSecret(character, "COINBASE_API_KEY") && getSecret(character, "COINBASE_PRIVATE_KEY") ? [coinbaseMassPaymentsPlugin, tradePlugin, tokenContractPlugin, advancedTradePlugin] : []),
			...(teeMode !== TEEMode.OFF && walletSecretSalt ? [teePlugin] : []),
			teeMode !== TEEMode.OFF && walletSecretSalt && getSecret(character, "VLOG") ? verifiableLogPlugin : null,
			getSecret(character, "SGX") ? sgxPlugin : null,
			getSecret(character, "ENABLE_TEE_LOG") && ((teeMode !== TEEMode.OFF && walletSecretSalt) || getSecret(character, "SGX")) ? teeLogPlugin : null,
			getSecret(character, "OMNIFLIX_API_URL") && getSecret(character, "OMNIFLIX_MNEMONIC") ? OmniflixPlugin : null,
			getSecret(character, "COINBASE_API_KEY") && getSecret(character, "COINBASE_PRIVATE_KEY") && getSecret(character, "COINBASE_NOTIFICATION_URI") ? webhookPlugin : null,
			goatPlugin,
			getSecret(character, "COINGECKO_API_KEY") || getSecret(character, "COINGECKO_PRO_API_KEY") ? coingeckoPlugin : null,
			getSecret(character, "EVM_PROVIDER_URL") ? goatPlugin : null,
			getSecret(character, "ABSTRACT_PRIVATE_KEY") ? abstractPlugin : null,
			getSecret(character, "B2_PRIVATE_KEY") ? b2Plugin : null,
			getSecret(character, "BINANCE_API_KEY") && getSecret(character, "BINANCE_SECRET_KEY") ? binancePlugin : null,
			getSecret(character, "FLOW_ADDRESS") && getSecret(character, "FLOW_PRIVATE_KEY") ? flowPlugin : null,
			getSecret(character, "LENS_ADDRESS") && getSecret(character, "LENS_PRIVATE_KEY") ? lensPlugin : null,
			getSecret(character, "APTOS_PRIVATE_KEY") ? aptosPlugin : null,
			getSecret(character, "MVX_PRIVATE_KEY") ? multiversxPlugin : null,
			getSecret(character, "ZKSYNC_PRIVATE_KEY") ? zksyncEraPlugin : null,
			getSecret(character, "CRONOSZKEVM_PRIVATE_KEY") ? cronosZkEVMPlugin : null,
			getSecret(character, "TEE_MARLIN") ? teeMarlinPlugin : null,
			getSecret(character, "TON_PRIVATE_KEY") ? tonPlugin : null,
			getSecret(character, "THIRDWEB_SECRET_KEY") ? thirdwebPlugin : null,
			getSecret(character, "SUI_PRIVATE_KEY") ? suiPlugin : null,
			getSecret(character, "STORY_PRIVATE_KEY") ? storyPlugin : null,
			getSecret(character, "SQUID_SDK_URL") && getSecret(character, "SQUID_INTEGRATOR_ID") && getSecret(character, "SQUID_EVM_ADDRESS") && getSecret(character, "SQUID_EVM_PRIVATE_KEY") && getSecret(character, "SQUID_API_THROTTLE_INTERVAL")
				? squidRouterPlugin
				: null,
			getSecret(character, "FUEL_PRIVATE_KEY") ? fuelPlugin : null,
			getSecret(character, "AVALANCHE_PRIVATE_KEY") ? avalanchePlugin : null,
			getSecret(character, "BIRDEYE_API_KEY") ? birdeyePlugin : null,
			getSecret(character, "ECHOCHAMBERS_API_URL") && getSecret(character, "ECHOCHAMBERS_API_KEY") ? echoChambersPlugin : null,
			getSecret(character, "LETZAI_API_KEY") ? letzAIPlugin : null,
			getSecret(character, "STARGAZE_ENDPOINT") ? stargazePlugin : null,
			getSecret(character, "GIPHY_API_KEY") ? giphyPlugin : null,
			getSecret(character, "PASSPORT_API_KEY") ? gitcoinPassportPlugin : null,
			getSecret(character, "GENLAYER_PRIVATE_KEY") ? genLayerPlugin : null,
			getSecret(character, "AVAIL_SEED") && getSecret(character, "AVAIL_APP_ID") ? availPlugin : null,
			getSecret(character, "OPEN_WEATHER_API_KEY") ? openWeatherPlugin : null,
			getSecret(character, "OBSIDIAN_API_TOKEN") ? obsidianPlugin : null,
			getSecret(character, "ARTHERA_PRIVATE_KEY")?.startsWith("0x") ? artheraPlugin : null,
			getSecret(character, "ALLORA_API_KEY") ? alloraPlugin : null,
			getSecret(character, "HYPERLIQUID_PRIVATE_KEY") ? hyperliquidPlugin : null,
			getSecret(character, "HYPERLIQUID_TESTNET") ? hyperliquidPlugin : null,
			getSecret(character, "AKASH_MNEMONIC") && getSecret(character, "AKASH_WALLET_ADDRESS") ? akashPlugin : null,
			getSecret(character, "CHAINBASE_API_KEY") ? chainbasePlugin : null,
			getSecret(character, "QUAI_PRIVATE_KEY") ? quaiPlugin : null,
			getSecret(character, "RESERVOIR_API_KEY") ? createNFTCollectionsPlugin() : null,
			getSecret(character, "ZERO_EX_API_KEY") ? zxPlugin : null,
			getSecret(character, "DKG_PRIVATE_KEY") ? dkgPlugin : null,
			getSecret(character, "PYTH_TESTNET_PROGRAM_KEY") || getSecret(character, "PYTH_MAINNET_PROGRAM_KEY") ? pythDataPlugin : null,
			getSecret(character, "LND_TLS_CERT") && getSecret(character, "LND_MACAROON") && getSecret(character, "LND_SOCKET") ? lightningPlugin : null,
			getSecret(character, "OPENAI_API_KEY") && parseBooleanFromText(getSecret(character, "ENABLE_OPEN_AI_COMMUNITY_PLUGIN")) ? openaiPlugin : null,
			getSecret(character, "DEVIN_API_TOKEN") ? devinPlugin : null,
			getSecret(character, "INITIA_PRIVATE_KEY") ? initiaPlugin : null,
			getSecret(character, "HOLDSTATION_PRIVATE_KEY") ? holdstationPlugin : null,
			getSecret(character, "NVIDIA_NIM_API_KEY") || getSecret(character, "NVIDIA_NGC_API_KEY") ? nvidiaNimPlugin : null,
			getSecret(character, "INITIA_PRIVATE_KEY") && getSecret(character, "INITIA_NODE_URL") ? initiaPlugin : null,
			getSecret(character, "BNB_PRIVATE_KEY") || getSecret(character, "BNB_PUBLIC_KEY")?.startsWith("0x") ? bnbPlugin : null,
			(getSecret(character, "EMAIL_INCOMING_USER") && getSecret(character, "EMAIL_INCOMING_PASS")) || (getSecret(character, "EMAIL_OUTGOING_USER") && getSecret(character, "EMAIL_OUTGOING_PASS")) ? emailPlugin : null,
			getSecret(character, "SEI_PRIVATE_KEY") ? seiPlugin : null,
			getSecret(character, "HYPERBOLIC_API_KEY") ? hyperbolicPlugin : null,
			getSecret(character, "SUNO_API_KEY") ? sunoPlugin : null,
			getSecret(character, "UDIO_AUTH_TOKEN") ? udioPlugin : null,
			getSecret(character, "IMGFLIP_USERNAME") && getSecret(character, "IMGFLIP_PASSWORD") ? imgflipPlugin : null,
			getSecret(character, "FUNDING_PRIVATE_KEY") && getSecret(character, "EVM_RPC_URL") ? litPlugin : null,
			getSecret(character, "ETHSTORAGE_PRIVATE_KEY") ? ethstoragePlugin : null,
			getSecret(character, "MINA_PRIVATE_KEY") ? minaPlugin : null,
		].filter(Boolean),
		providers: [],
		managers: [],
		cacheManager: cache,
		fetch: logFetch,
		verifiableInferenceAdapter,
	})
}

function initializeFsCache(baseDir: string, character: Character) {
	if (!character?.id) {
		throw new Error("initializeFsCache requires id to be set in character definition")
	}
	const cacheDir = path.resolve(baseDir, character.id, "cache")

	const cache = new CacheManager(new FsCacheAdapter(cacheDir))
	return cache
}

function initializeDbCache(character: Character, db: IDatabaseCacheAdapter) {
	if (!character?.id) {
		throw new Error("initializeFsCache requires id to be set in character definition")
	}
	const cache = new CacheManager(new DbCacheAdapter(db, character.id))
	return cache
}

function initializeCache(cacheStore: string, character: Character, baseDir?: string, db?: IDatabaseCacheAdapter) {
	switch (cacheStore) {
		case CacheStore.REDIS:
			if (process.env.REDIS_URL) {
				elizaLogger.info("Connecting to Redis...")
				const redisClient = new RedisClient(process.env.REDIS_URL)
				if (!character?.id) {
					throw new Error("CacheStore.REDIS requires id to be set in character definition")
				}
				return new CacheManager(
					new DbCacheAdapter(redisClient, character.id) // Using DbCacheAdapter since RedisClient also implements IDatabaseCacheAdapter
				)
			} else {
				throw new Error("REDIS_URL environment variable is not set.")
			}

		case CacheStore.DATABASE:
			if (db) {
				elizaLogger.info("Using Database Cache...")
				return initializeDbCache(character, db)
			} else {
				throw new Error("Database adapter is not provided for CacheStore.Database.")
			}

		case CacheStore.FILESYSTEM:
			elizaLogger.info("Using File System Cache...")
			if (!baseDir) {
				throw new Error("baseDir must be provided for CacheStore.FILESYSTEM.")
			}
			return initializeFsCache(baseDir, character)

		default:
			throw new Error(`Invalid cache store: ${cacheStore} or required configuration missing.`)
	}
}

async function startAgent(character: Character, directClient: DirectClient): Promise<AgentRuntime> {
	let db: IDatabaseAdapter & IDatabaseCacheAdapter
	try {
		character.id ??= stringToUuid(character.name)
		character.username ??= character.name

		const token = getTokenForProvider(character.modelProvider, character)
		const dataDir = path.join(__dirname, "../data")

		if (!fs.existsSync(dataDir)) {
			fs.mkdirSync(dataDir, { recursive: true })
		}

		db = initializeDatabase(dataDir) as IDatabaseAdapter & IDatabaseCacheAdapter

		await db.init()

		const cache = initializeCache(process.env.CACHE_STORE ?? CacheStore.DATABASE, character, "", db) // "" should be replaced with dir for file system caching. THOUGHTS: might probably make this into an env
		const runtime: AgentRuntime = await createAgent(character, db, cache, token)

		// start services/plugins/process knowledge
		await runtime.initialize()

		// start assigned clients
		runtime.clients = await initializeClients(character, runtime)

		// add to container
		directClient.registerAgent(runtime)

		// report to console
		elizaLogger.debug(`Started ${character.name} as ${runtime.agentId}`)

		return runtime
	} catch (error) {
		elizaLogger.error(`Error starting agent for character ${character.name}:`, error)
		elizaLogger.error(error)
		if (db) {
			await db.close()
		}
		throw error
	}
}

const checkPortAvailable = (port: number): Promise<boolean> => {
	return new Promise((resolve) => {
		const server = net.createServer()

		server.once("error", (err: NodeJS.ErrnoException) => {
			if (err.code === "EADDRINUSE") {
				resolve(false)
			}
		})

		server.once("listening", () => {
			server.close()
			resolve(true)
		})

		server.listen(port)
	})
}

const hasValidRemoteUrls = () => process.env.REMOTE_CHARACTER_URLS && process.env.REMOTE_CHARACTER_URLS !== "" && process.env.REMOTE_CHARACTER_URLS.startsWith("http")

const startAgents = async () => {
	const directClient = new DirectClient()
	let serverPort = Number.parseInt(settings.SERVER_PORT || "3000")
	const args = parseArguments()
	const charactersArg = args.characters || args.character
	let characters = [defaultCharacter]

	if (process.env.IQ_WALLET_ADDRESS && process.env.IQSOlRPC) {
		characters = await loadCharacterFromOnchain()
	}

	const notOnchainJson = !onchainJson || onchainJson == "null"

	if ((notOnchainJson && charactersArg) || hasValidRemoteUrls()) {
		characters = await loadCharacters(charactersArg)
	}

	// Normalize characters for injectable plugins
	characters = await Promise.all(characters.map(normalizeCharacter))

	try {
		for (const character of characters) {
			await startAgent(character, directClient)
		}
	} catch (error) {
		elizaLogger.error("Error starting agents:", error)
	}

	// Find available port
	while (!(await checkPortAvailable(serverPort))) {
		elizaLogger.warn(`Port ${serverPort} is in use, trying ${serverPort + 1}`)
		serverPort++
	}

	// upload some agent functionality into directClient
	directClient.startAgent = async (character) => {
		// Handle plugins
		character.plugins = await handlePluginImporting(character.plugins)

		// wrap it so we don't have to inject directClient later
		return startAgent(character, directClient)
	}

	directClient.loadCharacterTryPath = loadCharacterTryPath
	directClient.jsonToCharacter = jsonToCharacter

	directClient.start(serverPort)

	if (serverPort !== Number.parseInt(settings.SERVER_PORT || "3000")) {
		elizaLogger.log(`Server started on alternate port ${serverPort}`)
	}

	elizaLogger.log("Run `pnpm start:client` to start the client and visit the outputted URL (http://localhost:5173) to chat with your agents. When running multiple agents, use client with different port `SERVER_PORT=3001 pnpm start:client`")
}

startAgents().catch((error) => {
	elizaLogger.error("Unhandled error in startAgents:", error)
	process.exit(1)
})

// Prevent unhandled exceptions from crashing the process if desired
if (process.env.PREVENT_UNHANDLED_EXIT && parseBooleanFromText(process.env.PREVENT_UNHANDLED_EXIT)) {
	// Handle uncaught exceptions to prevent the process from crashing
	process.on("uncaughtException", function (err) {
		console.error("uncaughtException", err)
	})

	// Handle unhandled rejections to prevent the process from crashing
	process.on("unhandledRejection", function (err) {
		console.error("unhandledRejection", err)
	})
}<|MERGE_RESOLUTION|>--- conflicted
+++ resolved
@@ -50,91 +50,6 @@
 import { normalizeCharacter } from "@elizaos/plugin-di"
 import createGoatPlugin from "@elizaos/plugin-goat"
 // import { intifacePlugin } from "@elizaos/plugin-intiface";
-<<<<<<< HEAD
-import { ThreeDGenerationPlugin } from "@elizaos/plugin-3d-generation";
-import { abstractPlugin } from "@elizaos/plugin-abstract";
-import { akashPlugin } from "@elizaos/plugin-akash";
-import { alloraPlugin } from "@elizaos/plugin-allora";
-import { aptosPlugin } from "@elizaos/plugin-aptos";
-import { artheraPlugin } from "@elizaos/plugin-arthera";
-import { autonomePlugin } from "@elizaos/plugin-autonome";
-import { availPlugin } from "@elizaos/plugin-avail";
-import { avalanchePlugin } from "@elizaos/plugin-avalanche";
-import { b2Plugin } from "@elizaos/plugin-b2";
-import { binancePlugin } from "@elizaos/plugin-binance";
-import { birdeyePlugin } from "@elizaos/plugin-birdeye";
-import { bnbPlugin } from "@elizaos/plugin-bnb";
-import {
-    advancedTradePlugin,
-    coinbaseCommercePlugin,
-    coinbaseMassPaymentsPlugin,
-    tokenContractPlugin,
-    tradePlugin,
-    webhookPlugin,
-} from "@elizaos/plugin-coinbase";
-import { coingeckoPlugin } from "@elizaos/plugin-coingecko";
-import { coinmarketcapPlugin } from "@elizaos/plugin-coinmarketcap";
-import { confluxPlugin } from "@elizaos/plugin-conflux";
-import { createCosmosPlugin } from "@elizaos/plugin-cosmos";
-import { cronosZkEVMPlugin } from "@elizaos/plugin-cronoszkevm";
-import { evmPlugin } from "@elizaos/plugin-evm";
-import { flowPlugin } from "@elizaos/plugin-flow";
-import { fuelPlugin } from "@elizaos/plugin-fuel";
-import { genLayerPlugin } from "@elizaos/plugin-genlayer";
-import { gitcoinPassportPlugin } from "@elizaos/plugin-gitcoin-passport";
-import { initiaPlugin } from "@elizaos/plugin-initia";
-import { imageGenerationPlugin } from "@elizaos/plugin-image-generation";
-import { lensPlugin } from "@elizaos/plugin-lensNetwork";
-import { multiversxPlugin } from "@elizaos/plugin-multiversx";
-import { nearPlugin } from "@elizaos/plugin-near";
-import { newsPlugin } from "@elizaos/plugin-news";
-import createNFTCollectionsPlugin from "@elizaos/plugin-nft-collections";
-import { nftGenerationPlugin } from "@elizaos/plugin-nft-generation";
-import { createNodePlugin } from "@elizaos/plugin-node";
-import { obsidianPlugin } from "@elizaos/plugin-obsidian";
-import { OpacityAdapter } from "@elizaos/plugin-opacity";
-import { openWeatherPlugin } from "@elizaos/plugin-open-weather";
-import { quaiPlugin } from "@elizaos/plugin-quai";
-import { sgxPlugin } from "@elizaos/plugin-sgx";
-import { solanaPlugin } from "@elizaos/plugin-solana";
-import { solanaAgentkitPlugin } from "@elizaos/plugin-solana-agent-kit";
-import { squidRouterPlugin } from "@elizaos/plugin-squid-router";
-import { stargazePlugin } from "@elizaos/plugin-stargaze";
-import { storyPlugin } from "@elizaos/plugin-story";
-import { suiPlugin } from "@elizaos/plugin-sui";
-import { TEEMode, teePlugin } from "@elizaos/plugin-tee";
-import { teeLogPlugin } from "@elizaos/plugin-tee-log";
-import { teeMarlinPlugin } from "@elizaos/plugin-tee-marlin";
-import { verifiableLogPlugin } from "@elizaos/plugin-tee-verifiable-log";
-import { tonPlugin } from "@elizaos/plugin-ton";
-import { webSearchPlugin } from "@elizaos/plugin-web-search";
-import { dkgPlugin } from "@elizaos/plugin-dkg";
-import { injectivePlugin } from "@elizaos/plugin-injective";
-import { giphyPlugin } from "@elizaos/plugin-giphy";
-import { letzAIPlugin } from "@elizaos/plugin-letzai";
-import { thirdwebPlugin } from "@elizaos/plugin-thirdweb";
-import { hyperliquidPlugin } from "@elizaos/plugin-hyperliquid";
-import { echoChambersPlugin } from "@elizaos/plugin-echochambers";
-import { dexScreenerPlugin } from "@elizaos/plugin-dexscreener";
-import { pythDataPlugin } from "@elizaos/plugin-pyth-data";
-import { openaiPlugin } from "@elizaos/plugin-openai";
-import nitroPlugin from "@elizaos/plugin-router-nitro";
-import { devinPlugin } from "@elizaos/plugin-devin";
-import { zksyncEraPlugin } from "@elizaos/plugin-zksync-era";
-import { chainbasePlugin } from "@elizaos/plugin-chainbase";
-import { holdstationPlugin } from "@elizaos/plugin-holdstation";
-import { nvidiaNimPlugin } from "@elizaos/plugin-nvidia-nim";
-import { zxPlugin } from "@elizaos/plugin-0x";
-import { hyperbolicPlugin } from "@elizaos/plugin-hyperbolic";
-import { litPlugin } from "@elizaos/plugin-lit";
-import Database from "better-sqlite3";
-import fs from "fs";
-import net from "net";
-import path from "path";
-import { fileURLToPath } from "url";
-import yargs from "yargs";
-import { emailPlugin } from "@elizaos/plugin-email";
-=======
 import { ThreeDGenerationPlugin } from "@elizaos/plugin-3d-generation"
 import { abstractPlugin } from "@elizaos/plugin-abstract"
 import { akashPlugin } from "@elizaos/plugin-akash"
@@ -164,6 +79,7 @@
 import { lensPlugin } from "@elizaos/plugin-lensNetwork"
 import { multiversxPlugin } from "@elizaos/plugin-multiversx"
 import { nearPlugin } from "@elizaos/plugin-near"
+import { newsPlugin } from "@elizaos/plugin-news";
 import createNFTCollectionsPlugin from "@elizaos/plugin-nft-collections"
 import { nftGenerationPlugin } from "@elizaos/plugin-nft-generation"
 import { createNodePlugin } from "@elizaos/plugin-node"
@@ -210,7 +126,6 @@
 import { fileURLToPath } from "url"
 import yargs from "yargs"
 import { emailPlugin } from "@elizaos/plugin-email"
->>>>>>> 3d14fe2a
 import { seiPlugin } from "@elizaos/plugin-sei"
 import { sunoPlugin } from "@elizaos/plugin-suno"
 import { udioPlugin } from "@elizaos/plugin-udio"
